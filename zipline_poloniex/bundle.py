--- conflicted
+++ resolved
@@ -187,11 +187,8 @@
                 end_day = start_day + timedelta(days=1, seconds=-1)
                 trades = fetch_trades(asset_pair, start_day, end_day)
                 cache[key] = make_candle_stick(trades)
-<<<<<<< HEAD
                 #print("\nFetched trades from {} to {}".format(start_day, end_day)) DEBUG
-=======
                 _logger.debug("Fetched trades from {} to {}".format(start_day, end_day))
->>>>>>> 5f49b264
             yield sid, cache[key]
 
 
